--- conflicted
+++ resolved
@@ -1,13 +1,8 @@
 FROM golang:1.16-alpine AS build-env
 
-<<<<<<< HEAD
-WORKDIR /maddy/
-COPY . .
-=======
 RUN set -ex ;\
     apk upgrade --no-cache --available ;\
     apk add --no-cache bash git build-base
->>>>>>> bc6cb1d5
 
 WORKDIR /maddy
 ADD go.mod go.sum ./
